--- conflicted
+++ resolved
@@ -75,21 +75,10 @@
     git clone "$CLONE_URL" "$TARGET_REPO_WORKING_COPY"
 fi
 # Confirm that Circle was configured for testing, and that the first test passed.
-<<<<<<< HEAD
 if [ "$CI_PROVIDER" == "circle" ]
 then
     (
         set +ex
         cd "$TARGET_REPO_WORKING_COPY" && circle token "$CIRCLE_TOKEN" && circle watch
     )
-fi
-
-# Delete our test site, etc.
-./.circleci/cleanup-fixtures.sh
-=======
-
-(
-    set +ex
-    cd "$TARGET_REPO_WORKING_COPY" && circle token "$CIRCLE_TOKEN" && circle watch
-)
->>>>>>> db590a9d
+fi