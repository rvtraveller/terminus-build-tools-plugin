# https://circleci.com/docs/2.0/workflows/#using-workspaces-to-share-data-among-jobs
defaults: &defaults
  docker:
    - image: quay.io/pantheon-public/php-ci:2.x
  working_directory: ~/terminus_build_tools_plugin
  environment:

    #=========================================================================
    # In addition to the environment variables defined in this file, also
    # add the following variables in the Circle CI UI.
    #
    # See: https://circleci.com/docs/2.0/env-vars/
    #
    # TERMINUS_SITE:  Name of the Pantheon site to run tests on, e.g. my_site
    # TERMINUS_TOKEN: The Pantheon machine token
    # TERMINUS_ORG:   Name of Pantheon Agency / Team
    # CIRCLE_TOKEN:   Circle CI Token
    # GITHUB_TOKEN:   The GitHub personal access token
    # GITHUB_USER:    The GitHub username
    # GIT_EMAIL:      The email address to use when making commits
    # BITBUCKET_USER: The Bitbucket Username
    # BITBUCKET_PASS: The Bitbucket app specific password
    #
    # TEST_SITE_NAME: The name of the test site to provide when installing.
    # ADMIN_PASSWORD: The admin password to use when installing.
    # ADMIN_EMAIL:    The email address to give the admin when installing.
    #=========================================================================

    BASH_ENV: ~/.bashrc
    TZ: "/usr/share/zoneinfo/America/Los_Angeles"
    TERM: dumb

version: 2
jobs:
    # @todo: common initialization, maybe
    unit:
        <<: *defaults
        steps:
            - run: echo "No unit tests yet."

    test_drupal_8_github:
        <<: *defaults
        steps:
            - checkout
            - run:
                name: dependencies
                command: ./.circleci/set-up-globals.sh
            - run:
                name: Check Terminus version
                command: terminus --version
            - run:
                name: Test D8 with GitHub
                command: ./.circleci/test-example-repo.sh "pantheon-systems/example-drops-8-composer:dev-master" github
            - run:
                name: Clean up D8 GitHub fixtures after pass
                command: ./.circleci/cleanup-fixtures.sh ok
            - run:
                name: Clean up D8 GitHub fixtures after failure
                when: on_fail
                command: ./.circleci/cleanup-fixtures.sh fail

    test_drupal_7_github:
        <<: *defaults
        steps:
            - checkout
            - run:
                name: dependencies
                command: ./.circleci/set-up-globals.sh
            - run:
                name: Test D7 with GitHub
                command: ./.circleci/test-example-repo.sh "pantheon-systems/example-drops-7-composer:dev-master" github
            - run:
                name: Clean up D7 GitHub fixtures after pass
                command: ./.circleci/cleanup-fixtures.sh ok
            - run:
                name: Clean up D7 GitHub fixtures after failure
                when: on_fail
                command: ./.circleci/cleanup-fixtures.sh fail

    test_drupal_8_bitbucket:
        <<: *defaults
        steps:
            - checkout
            - run:
                name: dependencies
                command: ./.circleci/set-up-globals.sh
            - run:
                name: Test D8 with BitBucket
                command: echo "BitBucket test skipped"
                #command: ./.circleci/test-example-repo.sh "pantheon-systems/example-drops-8-composer:dev-master" bitbucket
            - run:
                name: Clean up D8 Bitbucket fixtures after pass
                command: ./.circleci/cleanup-fixtures.sh ok
            - run:
                name: Clean up D8 Bitbucket fixtures after failure
                when: on_fail
                command: ./.circleci/cleanup-fixtures.sh fail

    test_wordpress:
        <<: *defaults
        steps:
            - checkout
            - run:
                name: dependencies
                command: ./.circleci/set-up-globals.sh
            - run:
                name: Test WordPress with GitHub
                command: ./.circleci/test-example-repo.sh "pantheon-systems/example-wordpress-composer:dev-master" github
            - run:
<<<<<<< HEAD
                name: WordPress with GitHub Build Failed
                when: on_fail
                command: ./.circleci/cleanup-fixtures.sh

    test_drupal_7_gitlab:
        <<: *defaults
        steps:
            - checkout
            - run:
                name: dependencies
                command: ./.circleci/set-up-globals.sh
            - run:
                name: Test D7 with GitLab
                command: ./.circleci/test-example-repo.sh "pantheon-systems/example-drops-7-composer:dev-master" gitlab
            - run:
                name: D7 with GitLab Build Failed
                when: on_fail
                command: ./.circleci/cleanup-fixtures.sh

    # @todo: anything to do once everything is complete?
    # There is probably a way to check the results on the other jobs.
    completion:
        <<: *defaults
        steps:
=======
                name: Clean up WordPress GitHub fixtures after pass
                command: ./.circleci/cleanup-fixtures.sh ok
>>>>>>> db590a9d
            - run:
                name: Clean up WordPress GitHub fixtures after failure
                when: on_fail
                command: ./.circleci/cleanup-fixtures.sh fail

workflows:
  version: 2
  build_test:
    jobs:
      - unit
      - test_drupal_8_github:
          requires:
            - unit
      - test_drupal_7_github:
          requires:
            - unit
      - test_drupal_8_bitbucket:
          requires:
            - unit
      - test_wordpress:
          requires:
<<<<<<< HEAD
            - build
      - test_drupal_7_gitlab:
          requires:
            - build
      - completion:
          requires:
            - test_drupal_8_github
            - test_drupal_7_github
            - test_drupal_8_bitbucket
            - test_wordpress
            - test_drupal_7_gitlab
=======
            - unit
>>>>>>> db590a9d
<|MERGE_RESOLUTION|>--- conflicted
+++ resolved
@@ -107,10 +107,12 @@
                 name: Test WordPress with GitHub
                 command: ./.circleci/test-example-repo.sh "pantheon-systems/example-wordpress-composer:dev-master" github
             - run:
-<<<<<<< HEAD
-                name: WordPress with GitHub Build Failed
+                name: Clean up WordPress GitHub fixtures after pass
+                command: ./.circleci/cleanup-fixtures.sh ok
+            - run:
+                name: Clean up WordPress GitHub fixtures after failure
                 when: on_fail
-                command: ./.circleci/cleanup-fixtures.sh
+                command: ./.circleci/cleanup-fixtures.sh fail
 
     test_drupal_7_gitlab:
         <<: *defaults
@@ -123,52 +125,30 @@
                 name: Test D7 with GitLab
                 command: ./.circleci/test-example-repo.sh "pantheon-systems/example-drops-7-composer:dev-master" gitlab
             - run:
-                name: D7 with GitLab Build Failed
-                when: on_fail
-                command: ./.circleci/cleanup-fixtures.sh
-
-    # @todo: anything to do once everything is complete?
-    # There is probably a way to check the results on the other jobs.
-    completion:
-        <<: *defaults
-        steps:
-=======
-                name: Clean up WordPress GitHub fixtures after pass
+                name: Clean up D7 GitLab fixtures after pass
                 command: ./.circleci/cleanup-fixtures.sh ok
->>>>>>> db590a9d
             - run:
-                name: Clean up WordPress GitHub fixtures after failure
+                name: Clean up D7 GitLab fixtures after failure
                 when: on_fail
                 command: ./.circleci/cleanup-fixtures.sh fail
 
 workflows:
-  version: 2
-  build_test:
-    jobs:
-      - unit
-      - test_drupal_8_github:
-          requires:
+    version: 2
+    build_test:
+        jobs:
             - unit
-      - test_drupal_7_github:
-          requires:
-            - unit
-      - test_drupal_8_bitbucket:
-          requires:
-            - unit
-      - test_wordpress:
-          requires:
-<<<<<<< HEAD
-            - build
-      - test_drupal_7_gitlab:
-          requires:
-            - build
-      - completion:
-          requires:
-            - test_drupal_8_github
-            - test_drupal_7_github
-            - test_drupal_8_bitbucket
-            - test_wordpress
-            - test_drupal_7_gitlab
-=======
-            - unit
->>>>>>> db590a9d
+            - test_drupal_8_github:
+                requires:
+                   - unit
+            - test_drupal_7_github:
+                requires:
+                   - unit
+            - test_drupal_8_bitbucket:
+                requires:
+                   - unit
+            - test_wordpress:
+                requires:
+                   - unit
+            - test_drupal_7_gitlab:
+                requires:
+                   - unit