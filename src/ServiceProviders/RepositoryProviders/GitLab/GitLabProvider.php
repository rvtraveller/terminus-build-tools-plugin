<?php

namespace Pantheon\TerminusBuildTools\ServiceProviders\RepositoryProviders\GitLab;

use Pantheon\TerminusBuildTools\ServiceProviders\ProviderEnvironment;
use Psr\Log\LoggerAwareInterface;
use Psr\Log\LoggerAwareTrait;
use Pantheon\Terminus\Exceptions\TerminusException;
use Pantheon\TerminusBuildTools\Credentials\CredentialClientInterface;
use Pantheon\TerminusBuildTools\Credentials\CredentialProviderInterface;
use Pantheon\TerminusBuildTools\ServiceProviders\RepositoryProviders\GitProvider;
use Pantheon\TerminusBuildTools\Credentials\CredentialRequest;
use Pantheon\TerminusBuildTools\Utility\ExecWithRedactionTrait;
use Pantheon\TerminusBuildTools\ServiceProviders\RepositoryProviders\RepositoryEnvironment;
use Robo\Common\ConfigAwareTrait;
use Robo\Config\Config;

/**
 * Encapsulates access to GitLab through git and the GitLab API.
 */
class GitLabProvider implements GitProvider, LoggerAwareInterface, CredentialClientInterface
{
    use LoggerAwareTrait;
    use ExecWithRedactionTrait;

    const SERVICE_NAME = 'gitlab';
    // We make this modifiable as individuals can self-host GitLab.
    public $GITLAB_URL;
    const GITLAB_TOKEN = 'GITLAB_TOKEN';
    const GITLAB_CONFIG_PATH = 'command.build.provider.git.gitlab_url';
    const GITLAB_URL_DEFAULT = 'gitlab.com';
    protected $config;

    protected $repositoryEnvironment;

    public function __construct(Config $config)
    {
        $this->config = $config;
        $this->GITLAB_URL = $config->get(self::GITLAB_CONFIG_PATH, self::GITLAB_URL_DEFAULT);
    }

    public function infer($url)
    {
        return strpos($url, $this->GITLAB_URL) !== false;
    }

    public function getEnvironment()
    {
        if (!$this->repositoryEnvironment) {
            $this->repositoryEnvironment = (new RepositoryEnvironment())
            ->setServiceName(self::SERVICE_NAME);
        }
        return $this->repositoryEnvironment;
    }

    public function tokenKey()
    {
        return self::GITLAB_TOKEN;
    }

    public function hasToken()
    {
        $repositoryEnvironment = $this->getEnvironment();
        return $repositoryEnvironment->hasToken();
    }

    public function token()
    {
        $repositoryEnvironment = $this->getEnvironment();
        return $repositoryEnvironment->token();
    }

    public function setToken($token)
    {
        $repositoryEnvironment = $this->getEnvironment();
        $repositoryEnvironment->setToken($this->tokenKey(), $token);
    }

    /**
     * @inheritdoc
     */
    public function credentialRequests()
    {
        // Tell the credential manager that we require one credential: the
        // GITLAB_TOKEN that will be used to authenticate.
        $gitlabTokenRequest = new CredentialRequest(
            $this->tokenKey(),
            "Please generate a GitLab personal access token by visiting the page:\n\n    https://" . $this->GITLAB_URL . "/profile/personal_access_tokens\n\n For more information, see:\n\n    https://" . $this->GITLAB_URL . "/help/user/profile/personal_access_tokens.md.\n\n Give it the 'api' (required) scopes.",
            "Enter GitLab personal access token: ",
            '#^[0-9a-zA-Z\-]{20}$#',
            'GitLab authentication tokens should be 20-character strings containing only the letters a-z and digits (0-9). Please enter your token again.'
        );

        return [ $gitlabTokenRequest ];
    }

    /**
     * @inheritdoc
     */
    public function setCredentials(CredentialProviderInterface $credentials_provider)
    {
        // Since the `credentialRequests()` method declared that we need a
        // GITLAB_TOKEN credential, it will be available for us to copy from
        // the credentials provider when this method is called.
        $tokenKey = $this->tokenKey();
        $token = $credentials_provider->fetch($tokenKey);
        if (!$token) {
            throw new \Exception('Could not determine authentication token for GitLab serivces. Please set ' . $tokenKey);
        }
        $this->setToken($token);
    }

    /**
     * @inheritdoc
     */
    public function authenticatedUser()
    {
        $userData = $this->gitLabAPI('api/v4/user');
        return $userData['username'];
    }

    /**
     * @inheritdoc
     */
    public function createRepository($local_site_path, $target, $gitlab_org = '')
    {
        $createRepoUrl = "api/v4/projects";
        $target_org = $gitlab_org;
        if (empty($gitlab_org)) {
            $target_org = $this->authenticatedUser();
            $postData = ['name' => $target];
        }
        else {
            // We need to look up the namespace ID.
            $group = $this->gitLabAPI('api/v4/groups/' . urlencode($gitlab_org));
            if (!empty($group)) {
                $postData = ['name' => $target, 'namespace_id' => $group['id']];
            }
            else {
                $postData = ['name' => $target];
            }
        }
        $target_project = "$target_org/$target";

        // Create a GitLab repository
        $this->logger->notice('Creating repository {repo}', ['repo' => $target_project]);

        $result = $this->gitLabAPI($createRepoUrl, $postData);

        // Create a git repository. Add an origin just to have the data there
        // when collecting the build metadata later. We use the 'pantheon'
        // remote when pushing.
        // TODO: Do we need to remove $local_site_path/.git? (-n in create-project should obviate this need) We preserve this here because it may be user-provided via --preserve-local-repository
        if (!is_dir("$local_site_path/.git")) {
            $this->execGit($local_site_path, 'init');
        }
        // TODO: maybe in the future we will not need to set this?
        $this->execGit($local_site_path, "remote add origin " . $result['ssh_url_to_repo']);

        return $result['path_with_namespace'];
    }

    /**
     * @inheritdoc
     */
    public function pushRepository($dir, $target_project)
    {
        $this->execGit($dir, 'push --progress https://oauth2:{token}@{gitlab_url}/{target}.git master', ['token' => $this->token(), 'gitlab_url' => $this->GITLAB_URL, 'target' => $target_project], ['token']);
    }

    /**
     * @inheritdoc
     */
    public function deleteRepository($project)
    {
        $deleteRepoUrl = "api/v4/projects/" . urlencode($project);
        $this->gitLabAPI($deleteRepoUrl, [], 'DELETE');
    }

    /**
     * @inheritdoc
     */
    public function projectURL($target_project)
    {
        return 'https://' . $this->GITLAB_URL . '/' . $target_project;
    }

    /**
     * @inheritdoc
     */
    public function commentOnCommit($target_project, $commit_hash, $message)
    {
<<<<<<< HEAD
        // We need to check and see if a MR exists for this commit.
        $mrs = $this->gitLabAPI("api/v4/projects/" . urlencode($target_project) . "/merge_requests?state=opened");
        $url = null;
        $data = [];
        foreach ($mrs as $mr) {
            if ($mr['sha'] == $commit_hash) {
                $url = "api/v4/projects/" . urlencode($target_project) . "/merge_requests/" . $mr['iid'] . "/notes";
                $data = [ 'body' => $message ];
                break;
            }
        }
        if (is_null($url)) {
            $url = "api/v4/projects/" . urlencode($target_project) . "/repository/commits/" . $commit_hash . "/comments";
            $data = [ 'note' => $message ];
        }
=======
        $url = "api/v4/projects/" . urlencode($target_project) . "/repository/commits/$commit_hash/comments";
        $data = ['note' => $message];
>>>>>>> 3ea3154f
        $this->gitLabAPI($url, $data);
    }

    protected function gitLabAPI($uri, $data = [], $method = 'GET')
    {
        $url = "https://" . $this->GITLAB_URL . "/" . $uri;

        $headers = [
            'Content-Type' => 'application/json',
            'User-Agent' => ProviderEnvironment::USER_AGENT,
        ];

        if ($this->hasToken()) {
            $headers['PRIVATE-TOKEN'] = $this->token();;
        }

        $guzzleParams = [
            'headers' => $headers,
        ];
        if (!empty($data) && ($method == 'GET')) {
            $method = 'POST';
            $guzzleParams['json'] = $data;
        }

        $this->logger->notice('Call GitLab API: {method} {uri}', ['method' => $method, 'uri' => $uri]);

        $client = new \GuzzleHttp\Client();
        $res = $client->request($method, $url, $guzzleParams);
        $resultData = json_decode($res->getBody(), true);
        $httpCode = $res->getStatusCode();

        $errors = [];
        if (isset($resultData['errors'])) {
            foreach ($resultData['errors'] as $error) {
                $errors[] = $error['message'];
            }
        }
        if ($httpCode && ($httpCode >= 300)) {
            $errors[] = "Http status code: $httpCode";
        }

        if (!empty($errors)) {
            throw new TerminusException('Error: {message} {errors}', ['errors' => implode("\n", $errors)]);
        }

        return $resultData;
    }

    /**
     * @inheritdoc
     */
    function branchesForPullRequests($target_project, $state)
    {
        $stateParameters = [
            'open' => ['opened'],
            'closed' => ['closed'],
            'all' => ['all']
        ];

        if (!isset($stateParameters[$state]))
            throw new TerminusException("branchesForPullRequests - state must be one of: open, closed, all");

        $data = $this->gitLabAPI("projects/$target_project/merge_requests?state=" . implode('', $stateParameters[$state]));
        var_dump($data);
        $branchList = array_column(array_map(
            function ($item) {
                $pr_number = $item['number'];
                $branch_name = $item['head']['ref'];
                return [$pr_number, $branch_name];
            },
            $data
        ), 1, 0);

        return $branchList;
    }

    protected function execGit($dir, $cmd, $replacements = [], $redacted = [])
    {
        return $this->execWithRedaction('git {dir}' . $cmd, ['dir' => "-C $dir "] + $replacements, ['dir' => ''] + $redacted);
    }
}<|MERGE_RESOLUTION|>--- conflicted
+++ resolved
@@ -190,7 +190,6 @@
      */
     public function commentOnCommit($target_project, $commit_hash, $message)
     {
-<<<<<<< HEAD
         // We need to check and see if a MR exists for this commit.
         $mrs = $this->gitLabAPI("api/v4/projects/" . urlencode($target_project) . "/merge_requests?state=opened");
         $url = null;
@@ -206,10 +205,7 @@
             $url = "api/v4/projects/" . urlencode($target_project) . "/repository/commits/" . $commit_hash . "/comments";
             $data = [ 'note' => $message ];
         }
-=======
-        $url = "api/v4/projects/" . urlencode($target_project) . "/repository/commits/$commit_hash/comments";
-        $data = ['note' => $message];
->>>>>>> 3ea3154f
+
         $this->gitLabAPI($url, $data);
     }
 
