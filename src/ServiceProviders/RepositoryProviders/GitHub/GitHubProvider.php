--- conflicted
+++ resolved
@@ -182,9 +182,6 @@
     {
         return self::GITHUB_URL . '/' . $target_project;
     }
-<<<<<<< HEAD
- 
-=======
 
     /**
      * @inheritdoc
@@ -196,7 +193,6 @@
         $this->gitHubAPI($url, $data);
     }
 
->>>>>>> 3347b60e
     protected function gitHubAPI($uri, $data = [], $method = 'GET')
     {
         $url = "https://api.github.com/$uri";
